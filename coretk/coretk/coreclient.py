--- conflicted
+++ resolved
@@ -10,12 +10,23 @@
 from coretk import appconfig
 from coretk.dialogs.mobilityplayer import MobilityPlayer
 from coretk.dialogs.sessions import SessionsDialog
+from coretk.graph.shape import Shape, ShapeData
 from coretk.interface import InterfaceManager
 from coretk.nodeutils import NodeDraw, NodeUtils
-<<<<<<< HEAD
-from coretk.shape import ShapeData
-=======
->>>>>>> d970d5ee
+
+LIFT_ORDER = [
+    "wallpaper",
+    "shape",
+    "gridline",
+    "shapetext",
+    "text",
+    "edge",
+    "antenna",
+    "nodename",
+    "linkinfo",
+    "node",
+]
+
 
 OBSERVERS = {
     "processes": "ps",
@@ -285,48 +296,7 @@
         return self.state == core_pb2.SessionState.RUNTIME
 
     def parse_metadata(self, config):
-        # for key, value in config.items():
-        #     if "global_options" != key:
-        #         canvas_config = parsedata.parse(value)
-        #         print(canvas_config)
-        #         if canvas_config.get("type"):
-        #             config_type = canvas_config["type"]
-        #             if config_type == "rectangle" or config_type == "oval":
-        #                 data = ShapeData(
-        #                     False,
-        #                     canvas_config["label"],
-        #                     canvas_config["fontfamily"],
-        #                     canvas_config["fontsize"],
-        #                     canvas_config["labelcolor"],
-        #                     canvas_config["color"],
-        #                     canvas_config["border"],
-        #                     canvas_config["width"],
-        #                 )
-        #                 coords = tuple(
-        #                     [float(x) for x in canvas_config["iconcoords"].split()]
-        #                 )
-        #                 shape = Shape(
-        #                     self.app,
-        #                     self.app.canvas,
-        #                     None,
-        #                     None,
-        #                     coords,
-        #                     data,
-        #                     config_type,
-        #                 )
-        #                 self.app.canvas.shapes[shape.id] = shape
-        #             elif canvas_config["type"] == "text":
-        #                 print("not implemented")
-        #         else:
-        #             if "wallpaper" in canvas_config:
-        #                 logging.info("canvas metadata: %s", canvas_config)
-        #                 wallpaper_style = canvas_config["wallpaper-style"]
-        #                 self.app.canvas.scale_option.set(wallpaper_style)
-        #                 wallpaper = canvas_config["wallpaper"]
-        #                 wallpaper = str(appconfig.BACKGROUNDS_PATH.joinpath(wallpaper))
-        #                 self.app.canvas.set_wallpaper(wallpaper)
-        # canvas settings
-        print(config)
+        # canvas setting
         canvas_config = config.get("canvas")
         if canvas_config:
             logging.info("canvas metadata: %s", canvas_config)
@@ -353,7 +323,14 @@
                         annotation_config["border"],
                         annotation_config["width"],
                     )
-                    print(data, coords)
+                    shape = Shape(
+                        self.app, self.app.canvas, None, None, coords, data, config_type
+                    )
+                    self.app.canvas.shapes[shape.id] = shape
+                else:
+                    logging.debug("not implemented")
+        for tag in LIFT_ORDER:
+            self.app.canvas.tag_raise(tag)
 
     def create_new_session(self):
         """
