--- conflicted
+++ resolved
@@ -57,13 +57,7 @@
         label = ttk.Label(frame, text="Terminal")
         label.grid(row=2, column=0, pady=PADY, padx=PADX, sticky="w")
         terminals = sorted(appconfig.TERMINALS.values())
-        combobox = ttk.Combobox(
-<<<<<<< HEAD
-            frame, textvariable=self.terminal, values=appconfig.TERMINALS
-=======
-            frame, textvariable=self.terminal, values=terminals, state="readonly"
->>>>>>> d0762299
-        )
+        combobox = ttk.Combobox(frame, textvariable=self.terminal, values=terminals)
         combobox.grid(row=2, column=1, sticky="ew")
 
         label = ttk.Label(frame, text="3D GUI")
