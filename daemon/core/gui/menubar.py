import logging
import os
import tkinter as tk
from functools import partial
from typing import TYPE_CHECKING

import core.gui.menuaction as action
from core.gui.coreclient import OBSERVERS

if TYPE_CHECKING:
    from core.gui.app import Application


class Menubar(tk.Menu):
    """
    Core menubar
    """

    def __init__(self, master: tk.Tk, app: "Application", cnf={}, **kwargs):
        """
        Create a CoreMenubar instance
        """
        super().__init__(master, cnf, **kwargs)
        self.master.config(menu=self)
        self.app = app
        self.menuaction = action.MenuAction(app, master)
        self.draw()

    def draw(self):
        """
        Create core menubar and bind the hot keys to their matching command
        """
        self.draw_file_menu()
        self.draw_edit_menu()
        self.draw_canvas_menu()
        self.draw_view_menu()
        self.draw_tools_menu()
        self.draw_widgets_menu()
        self.draw_session_menu()
        self.draw_help_menu()

    def draw_file_menu(self):
        """
        Create file menu
        """
        menu = tk.Menu(self)
        menu.add_command(
            label="New Session",
            accelerator="Ctrl+N",
            command=self.app.core.create_new_session,
        )
        self.app.bind_all("<Control-n>", lambda e: self.app.core.create_new_session())
        menu.add_command(
            label="Open...", command=self.menuaction.file_open_xml, accelerator="Ctrl+O"
        )
        self.app.bind_all("<Control-o>", self.menuaction.file_open_xml)
        menu.add_command(label="Save", accelerator="Ctrl+S", command=self.save)
        menu.add_command(label="Reload", underline=0, state=tk.DISABLED)
        self.app.bind_all("<Control-s>", self.save)

        # some hard code values for testing
        recent = tk.Menu(menu)
        menu.add_cascade(label="Recent files", menu=recent)
        menu.add_separator()
        menu.add_command(label="Export Python script...", state=tk.DISABLED)
        menu.add_command(label="Execute XML or Python script...", state=tk.DISABLED)
        menu.add_command(
            label="Execute Python script with options...", state=tk.DISABLED
        )
        menu.add_separator()
        menu.add_command(label="Open current file in editor...", state=tk.DISABLED)
        menu.add_command(label="Print...", underline=0, state=tk.DISABLED)
        menu.add_command(label="Save screenshot...", state=tk.DISABLED)
        menu.add_separator()
        menu.add_command(
            label="Quit", accelerator="Ctrl+Q", command=self.menuaction.on_quit
        )
        self.app.bind_all("<Control-q>", self.menuaction.on_quit)
        self.add_cascade(label="File", menu=menu)

    def draw_edit_menu(self):
        """
        Create edit menu
        """
        menu = tk.Menu(self)
        menu.add_command(label="Preferences", command=self.menuaction.gui_preferences)
        menu.add_command(label="Undo", accelerator="Ctrl+Z", state=tk.DISABLED)
        menu.add_command(label="Redo", accelerator="Ctrl+Y", state=tk.DISABLED)
        menu.add_separator()
        menu.add_command(label="Cut", accelerator="Ctrl+X", state=tk.DISABLED)
        menu.add_command(
            label="Copy", accelerator="Ctrl+C", command=self.menuaction.copy
        )
        menu.add_command(
            label="Paste", accelerator="Ctrl+V", command=self.menuaction.paste
        )
        menu.add_separator()
        menu.add_command(label="Select all", accelerator="Ctrl+A", state=tk.DISABLED)
        menu.add_command(
            label="Select Adjacent", accelerator="Ctrl+J", state=tk.DISABLED
        )
        menu.add_separator()
        menu.add_command(label="Find...", accelerator="Ctrl+F", state=tk.DISABLED)
        menu.add_command(label="Clear marker", state=tk.DISABLED)
        self.add_cascade(label="Edit", menu=menu)

        self.app.master.bind_all("<Control-c>", self.menuaction.copy)
        self.app.master.bind_all("<Control-v>", self.menuaction.paste)

    def draw_canvas_menu(self):
        """
        Create canvas menu
        """
        menu = tk.Menu(self)
        menu.add_command(
            label="Size/scale...", command=self.menuaction.canvas_size_and_scale
        )
        menu.add_command(
            label="Wallpaper...", command=self.menuaction.canvas_set_wallpaper
        )
        menu.add_separator()
        menu.add_command(label="New", state=tk.DISABLED)
        menu.add_command(label="Manage...", state=tk.DISABLED)
        menu.add_command(label="Delete", state=tk.DISABLED)
        menu.add_separator()
        menu.add_command(label="Previous", accelerator="PgUp", state=tk.DISABLED)
        menu.add_command(label="Next", accelerator="PgDown", state=tk.DISABLED)
        menu.add_command(label="First", accelerator="Home", state=tk.DISABLED)
        menu.add_command(label="Last", accelerator="End", state=tk.DISABLED)
        self.add_cascade(label="Canvas", menu=menu)

    def draw_view_menu(self):
        """
        Create view menu
        """
        view_menu = tk.Menu(self)
        self.create_show_menu(view_menu)
        view_menu.add_command(label="Show hidden nodes", state=tk.DISABLED)
        view_menu.add_command(label="Locked", state=tk.DISABLED)
        view_menu.add_command(label="3D GUI...", state=tk.DISABLED)
        view_menu.add_separator()
        view_menu.add_command(label="Zoom in", accelerator="+", state=tk.DISABLED)
        view_menu.add_command(label="Zoom out", accelerator="-", state=tk.DISABLED)
        self.add_cascade(label="View", menu=view_menu)

    def create_show_menu(self, view_menu: tk.Menu):
        """
        Create the menu items in View/Show
        """
        menu = tk.Menu(view_menu)
        menu.add_command(label="All", state=tk.DISABLED)
        menu.add_command(label="None", state=tk.DISABLED)
        menu.add_separator()
        menu.add_command(label="Interface Names", state=tk.DISABLED)
        menu.add_command(label="IPv4 Addresses", state=tk.DISABLED)
        menu.add_command(label="IPv6 Addresses", state=tk.DISABLED)
        menu.add_command(label="Node Labels", state=tk.DISABLED)
        menu.add_command(label="Annotations", state=tk.DISABLED)
        menu.add_command(label="Grid", state=tk.DISABLED)
        menu.add_command(label="API Messages", state=tk.DISABLED)
        view_menu.add_cascade(label="Show", menu=menu)

    def create_experimental_menu(self, tools_menu: tk.Menu):
        """
        Create experimental menu item and the sub menu items inside
        """
        menu = tk.Menu(tools_menu)
        menu.add_command(label="Plugins...", state=tk.DISABLED)
        menu.add_command(label="ns2immunes converter...", state=tk.DISABLED)
        menu.add_command(label="Topology partitioning...", state=tk.DISABLED)
        tools_menu.add_cascade(label="Experimental", menu=menu)

    def create_random_menu(self, topology_generator_menu: tk.Menu):
        """
        Create random menu item and the sub menu items inside
        """
        menu = tk.Menu(topology_generator_menu)
        # list of number of random nodes to create
        nums = [1, 5, 10, 15, 20, 30, 40, 50, 75, 100]
        for i in nums:
            label = f"R({i})"
            menu.add_command(label=label, state=tk.DISABLED)
        topology_generator_menu.add_cascade(label="Random", menu=menu)

    def create_grid_menu(self, topology_generator_menu: tk.Menu):
        """
        Create grid menu item and the sub menu items inside
        """
        menu = tk.Menu(topology_generator_menu)
        # list of number of nodes to create
        nums = [1, 5, 10, 15, 20, 25, 30, 35, 40, 50, 60, 70, 80, 90, 100]
        for i in nums:
            label = f"G({i})"
            menu.add_command(label=label, state=tk.DISABLED)
        topology_generator_menu.add_cascade(label="Grid", menu=menu)

    def create_connected_grid_menu(self, topology_generator_menu: tk.Menu):
        """
        Create connected grid menu items and the sub menu items inside
        """
        menu = tk.Menu(topology_generator_menu)
        for i in range(1, 11, 1):
            submenu = tk.Menu(menu)
            for j in range(1, 11, 1):
                label = f"{i} X {j}"
                submenu.add_command(label=label, state=tk.DISABLED)
            label = str(i) + " X N"
            menu.add_cascade(label=label, menu=submenu)
        topology_generator_menu.add_cascade(label="Connected Grid", menu=menu)

    def create_chain_menu(self, topology_generator_menu: tk.Menu):
        """
        Create chain menu item and the sub menu items inside
        """
        menu = tk.Menu(topology_generator_menu)
        # number of nodes to create
        nums = list(range(2, 25, 1)) + [32, 64, 128]
        for i in nums:
            label = f"P({i})"
            menu.add_command(label=label, state=tk.DISABLED)
        topology_generator_menu.add_cascade(label="Chain", menu=menu)

    def create_star_menu(self, topology_generator_menu: tk.Menu):
        """
        Create star menu item and the sub menu items inside
        """
        menu = tk.Menu(topology_generator_menu)
        for i in range(3, 26, 1):
            label = f"C({i})"
            menu.add_command(label=label, state=tk.DISABLED)
        topology_generator_menu.add_cascade(label="Star", menu=menu)

    def create_cycle_menu(self, topology_generator_menu: tk.Menu):
        """
        Create cycle menu item and the sub items inside
        """
        menu = tk.Menu(topology_generator_menu)
        for i in range(3, 25, 1):
            label = f"C({i})"
            menu.add_command(label=label, state=tk.DISABLED)
        topology_generator_menu.add_cascade(label="Cycle", menu=menu)

    def create_wheel_menu(self, topology_generator_menu: tk.Menu):
        """
        Create wheel menu item and the sub menu items inside
        """
        menu = tk.Menu(topology_generator_menu)
        for i in range(4, 26, 1):
            label = f"W({i})"
            menu.add_command(label=label, state=tk.DISABLED)
        topology_generator_menu.add_cascade(label="Wheel", menu=menu)

    def create_cube_menu(self, topology_generator_menu: tk.Menu):
        """
        Create cube menu item and the sub menu items inside
        """
        menu = tk.Menu(topology_generator_menu)
        for i in range(2, 7, 1):
            label = f"Q({i})"
            menu.add_command(label=label, state=tk.DISABLED)
        topology_generator_menu.add_cascade(label="Cube", menu=menu)

    def create_clique_menu(self, topology_generator_menu: tk.Menu):
        """
        Create clique menu item and the sub menu items inside
        """
        menu = tk.Menu(topology_generator_menu)
        for i in range(3, 25, 1):
            label = f"K({i})"
            menu.add_command(label=label, state=tk.DISABLED)
        topology_generator_menu.add_cascade(label="Clique", menu=menu)

    def create_bipartite_menu(self, topology_generator_menu: tk.Menu):
        """
        Create bipartite menu item and the sub menu items inside
        """
        menu = tk.Menu(topology_generator_menu)
        temp = 24
        for i in range(1, 13, 1):
            submenu = tk.Menu(menu)
            for j in range(i, temp, 1):
                label = f"K({i} X {j})"
                submenu.add_command(label=label, state=tk.DISABLED)
            label = f"K({i})"
            menu.add_cascade(label=label, menu=submenu)
            temp = temp - 1
        topology_generator_menu.add_cascade(label="Bipartite", menu=menu)

    def create_topology_generator_menu(self, tools_menu: tk.Menu):
        """
        Create topology menu item and its sub menu items
        """
        menu = tk.Menu(tools_menu)
        self.create_random_menu(menu)
        self.create_grid_menu(menu)
        self.create_connected_grid_menu(menu)
        self.create_chain_menu(menu)
        self.create_star_menu(menu)
        self.create_cycle_menu(menu)
        self.create_wheel_menu(menu)
        self.create_cube_menu(menu)
        self.create_clique_menu(menu)
        self.create_bipartite_menu(menu)
        tools_menu.add_cascade(label="Topology generator", menu=menu)

    def draw_tools_menu(self):
        """
        Create tools menu
        """
        menu = tk.Menu(self)
        menu.add_command(label="Auto rearrange all", state=tk.DISABLED)
        menu.add_command(label="Auto rearrange selected", state=tk.DISABLED)
        menu.add_separator()
        menu.add_command(label="Align to grid", state=tk.DISABLED)
        menu.add_separator()
        menu.add_command(label="Traffic...", state=tk.DISABLED)
        menu.add_command(label="IP addresses...", state=tk.DISABLED)
        menu.add_command(label="MAC addresses...", state=tk.DISABLED)
        menu.add_command(label="Build hosts file...", state=tk.DISABLED)
        menu.add_command(label="Renumber nodes...", state=tk.DISABLED)
        self.create_experimental_menu(menu)
        self.create_topology_generator_menu(menu)
        menu.add_command(label="Debugger...", state=tk.DISABLED)
        self.add_cascade(label="Tools", menu=menu)

    def create_observer_widgets_menu(self, widget_menu: tk.Menu):
        """
        Create observer widget menu item and create the sub menu items inside
        """
        var = tk.StringVar(value="none")
        menu = tk.Menu(widget_menu)
        menu.var = var
        menu.add_command(
            label="Edit Observers", command=self.menuaction.edit_observer_widgets
        )
        menu.add_separator()
        menu.add_radiobutton(
            label="None",
            variable=var,
            value="none",
            command=lambda: self.app.core.set_observer(None),
        )
        for name in sorted(OBSERVERS):
            cmd = OBSERVERS[name]
            menu.add_radiobutton(
                label=name,
                variable=var,
                value=name,
                command=partial(self.app.core.set_observer, cmd),
            )
        for name in sorted(self.app.core.custom_observers):
            observer = self.app.core.custom_observers[name]
            menu.add_radiobutton(
                label=name,
                variable=var,
                value=name,
                command=partial(self.app.core.set_observer, observer.cmd),
            )
        widget_menu.add_cascade(label="Observer Widgets", menu=menu)

    def create_adjacency_menu(self, widget_menu: tk.Menu):
        """
        Create adjacency menu item and the sub menu items inside
        """
        menu = tk.Menu(widget_menu)
        menu.add_command(label="OSPFv2", state=tk.DISABLED)
        menu.add_command(label="OSPFv3", state=tk.DISABLED)
        menu.add_command(label="OSLR", state=tk.DISABLED)
        menu.add_command(label="OSLRv2", state=tk.DISABLED)
        widget_menu.add_cascade(label="Adjacency", menu=menu)

    def draw_widgets_menu(self):
        """
        Create widget menu
        """
        menu = tk.Menu(self)
        self.create_observer_widgets_menu(menu)
        self.create_adjacency_menu(menu)
        menu.add_checkbutton(label="Throughput", command=self.menuaction.throughput)
        menu.add_separator()
        menu.add_command(label="Configure Adjacency...", state=tk.DISABLED)
        menu.add_command(
            label="Configure Throughput...", command=self.menuaction.config_throughput
        )
        self.add_cascade(label="Widgets", menu=menu)

    def draw_session_menu(self):
        """
        Create session menu
        """
        menu = tk.Menu(self)
        menu.add_command(
            label="Sessions...", command=self.menuaction.session_change_sessions
        )
        menu.add_separator()
        menu.add_command(label="Options...", command=self.menuaction.session_options)
        menu.add_command(label="Servers...", command=self.menuaction.session_servers)
        menu.add_command(label="Hooks...", command=self.menuaction.session_hooks)
        menu.add_command(label="Reset Nodes", state=tk.DISABLED)
        menu.add_command(label="Comments...", state=tk.DISABLED)
        self.add_cascade(label="Session", menu=menu)

    def draw_help_menu(self):
        """
        Create help menu
        """
        menu = tk.Menu(self)
        menu.add_command(
            label="Core GitHub (www)", command=self.menuaction.help_core_github
        )
        menu.add_command(
            label="Core Documentation (www)",
            command=self.menuaction.help_core_documentation,
        )
        menu.add_command(label="About", command=self.menuaction.show_about)
        self.add_cascade(label="Help", menu=menu)

<<<<<<< HEAD
    def save(self, event=None):
=======
    def open_recent_files(self, filename: str):
        if os.path.isfile(filename):
            logging.debug("Open recent file %s", filename)
            self.menuaction.open_xml_task(filename)
        else:
            logging.warning("File does not exist %s", filename)

    def save(self):
>>>>>>> c66ee04d
        xml_file = self.app.core.xml_file
        if xml_file:
            self.app.core.save_xml(xml_file)
        else:
            self.menuaction.file_save_as_xml()<|MERGE_RESOLUTION|>--- conflicted
+++ resolved
@@ -415,9 +415,6 @@
         menu.add_command(label="About", command=self.menuaction.show_about)
         self.add_cascade(label="Help", menu=menu)
 
-<<<<<<< HEAD
-    def save(self, event=None):
-=======
     def open_recent_files(self, filename: str):
         if os.path.isfile(filename):
             logging.debug("Open recent file %s", filename)
@@ -425,8 +422,7 @@
         else:
             logging.warning("File does not exist %s", filename)
 
-    def save(self):
->>>>>>> c66ee04d
+    def save(self, event=None):
         xml_file = self.app.core.xml_file
         if xml_file:
             self.app.core.save_xml(xml_file)
