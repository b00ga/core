"""
quagga.py: defines routing services provided by Quagga.
"""

import os
import re

from core import constants
from core.enumerations import LinkTypes, NodeTypes
from core.misc import ipaddress
from core.misc import nodeutils
from core.service import CoreService
from core.service import ServiceManager

<<<<<<< HEAD
QUAGGA_USER = "root"
QUAGGA_GROUP = "root"
if os.uname()[0] == "FreeBSD":
    QUAGGA_GROUP = "wheel"

=======
>>>>>>> 55a6e2dc

class Zebra(CoreService):
    _name = "zebra"
    _group = "Quagga"
<<<<<<< HEAD
    _depends = ("vtysh",)
=======
>>>>>>> 55a6e2dc
    _dirs = ("/usr/local/etc/quagga", "/var/run/quagga")
    _configs = ("/usr/local/etc/quagga/Quagga.conf",
                "quaggaboot.sh", "/usr/local/etc/quagga/vtysh.conf")
    _startindex = 35
    _startup = ("sh quaggaboot.sh zebra",)
    _shutdown = ("killall zebra",)
    _validate = ("pidof zebra",)

    @classmethod
    def generateconfig(cls, node, filename, services):
        """
        Return the Quagga.conf or quaggaboot.sh file contents.
        """
        if filename == cls._configs[0]:
            return cls.generateQuaggaConf(node, services)
        elif filename == cls._configs[1]:
            return cls.generateQuaggaBoot(node, services)
        elif filename == cls._configs[2]:
            return cls.generateVtyshConf(node, services)
        else:
            raise ValueError

    @classmethod
    def generateVtyshConf(cls, node, services):
        """
        Returns configuration file text.
        """
        return "service integrated-vtysh-config\n"

    @classmethod
    def generateQuaggaConf(cls, node, services):
<<<<<<< HEAD
        """ Returns configuration file text. Other services that depend on zebra
           will have generatequaggaifcconfig() and generatequaggaconfig()
           hooks that are invoked here.
        """
        # Check whether the node is running OVS
        has_ovs = 0
        for s in services:
            if s._name == "OvsService":
                has_ovs =1
            
=======
        """
        Returns configuration file text. Other services that depend on zebra
        will have generatequaggaifcconfig() and generatequaggaconfig()
        hooks that are invoked here.
        """
>>>>>>> 55a6e2dc
        # we could verify here that filename == Quagga.conf
        cfg = ""
        for ifc in node.netifs():
            if has_ovs == 0:
                ifname = ifc.name
            else:
                ifnumstr = re.findall(r"\d+", ifc.name)
                ifnum = ifnumstr[0]
                ifname = "rtr%s" % ifnum
                
            cfg += "interface %s\n" % ifname
            #cfg += "interface %s\n" % ifc.name
            # include control interfaces in addressing but not routing daemons
            if hasattr(ifc, 'control') and ifc.control == True:
                cfg += "  "
                cfg += "\n  ".join(map(cls.addrstr, ifc.addrlist))
                cfg += "\n"
                continue
            cfgv4 = ""
            cfgv6 = ""
            want_ipv4 = False
            want_ipv6 = False
            for s in services:
                if cls._name not in s._depends:
                    continue
                ifccfg = s.generatequaggaifcconfig(node, ifc)
                if s._ipv4_routing:
                    want_ipv4 = True
                if s._ipv6_routing:
                    want_ipv6 = True
                    cfgv6 += ifccfg
                else:
                    cfgv4 += ifccfg

            if want_ipv4:
                ipv4list = filter(lambda x: ipaddress.is_ipv4_address(x.split('/')[0]), ifc.addrlist)
                cfg += "  "
                cfg += "\n  ".join(map(cls.addrstr, ipv4list))
                cfg += "\n"
                cfg += cfgv4
            if want_ipv6:
                ipv6list = filter(lambda x: ipaddress.is_ipv6_address(x.split('/')[0]), ifc.addrlist)
                cfg += "  "
                cfg += "\n  ".join(map(cls.addrstr, ipv6list))
                cfg += "\n"
                cfg += cfgv6
            cfg += "!\n"

        for s in services:
            if cls._name not in s._depends:
                continue
            cfg += s.generatequaggaconfig(node, services)
        return cfg

    @staticmethod
    def addrstr(x):
        """
        helper for mapping IP addresses to zebra config statements
        """
        if x.find(".") >= 0:
            return "ip address %s" % x
        elif x.find(":") >= 0:
            return "ipv6 address %s" % x
        else:
            raise ValueError("invalid address: %s", x)

    @classmethod
    def generateQuaggaBoot(cls, node, services):
        """
        Generate a shell script used to boot the Quagga daemons.
        """
        try:
            quagga_bin_search = node.session.config['quagga_bin_search']
            quagga_sbin_search = node.session.config['quagga_sbin_search']
        except KeyError:
            quagga_bin_search = '"/usr/local/bin /usr/bin /usr/lib/quagga"'
            quagga_sbin_search = '"/usr/local/sbin /usr/sbin /usr/lib/quagga"'
        return """\
#!/bin/sh
# auto-generated by zebra service (quagga.py)
QUAGGA_CONF=%s
QUAGGA_SBIN_SEARCH=%s
QUAGGA_BIN_SEARCH=%s
QUAGGA_STATE_DIR=%s

searchforprog()
{
    prog=$1
    searchpath=$@
    ret=
    for p in $searchpath; do
        if [ -x $p/$prog ]; then
            ret=$p
            break
        fi
    done
    echo $ret
}

confcheck()
{
    CONF_DIR=`dirname $QUAGGA_CONF`
    # if /etc/quagga exists, point /etc/quagga/Quagga.conf -> CONF_DIR
    if [ "$CONF_DIR" != "/etc/quagga" ] && [ -d /etc/quagga ] && [ ! -e /etc/quagga/Quagga.conf ]; then
        ln -s $CONF_DIR/Quagga.conf /etc/quagga/Quagga.conf
    fi
    # if /etc/quagga exists, point /etc/quagga/vtysh.conf -> CONF_DIR
    if [ "$CONF_DIR" != "/etc/quagga" ] && [ -d /etc/quagga ] && [ ! -e /etc/quagga/vtysh.conf ]; then
        ln -s $CONF_DIR/vtysh.conf /etc/quagga/vtysh.conf
    fi
}

<<<<<<< HEAD
waitforvtyfiles()
{
    for f in "$@"; do
        count=1
        until [ -e $QUAGGA_STATE_DIR/$f ]; do
            if [ $count -eq 10 ]; then
                echo "ERROR: vty file not found: $QUAGGA_STATE_DIR/$f" >&2
                return 1
            fi
            sleep 0.1
            count=$(($count + 1))
        done
    done
}

=======
>>>>>>> 55a6e2dc
bootdaemon()
{
    QUAGGA_SBIN_DIR=$(searchforprog $1 $QUAGGA_SBIN_SEARCH)
    if [ "z$QUAGGA_SBIN_DIR" = "z" ]; then
        echo "ERROR: Quagga's '$1' daemon not found in search path:"
        echo "  $QUAGGA_SBIN_SEARCH"
        return 1
    fi

    flags=""

    if [ "$1" = "xpimd" ] && \\
        grep -E -q '^[[:space:]]*router[[:space:]]+pim6[[:space:]]*$' $QUAGGA_CONF; then
        flags="$flags -6"
    fi

    $QUAGGA_SBIN_DIR/$1 $flags -d
    if [ "$?" != "0" ]; then
        echo "ERROR: Quagga's '$1' daemon failed to start!:"
        return 1
    fi
}

bootquagga()
{
    QUAGGA_BIN_DIR=$(searchforprog 'vtysh' $QUAGGA_BIN_SEARCH)
    if [ "z$QUAGGA_BIN_DIR" = "z" ]; then
        echo "ERROR: Quagga's 'vtysh' program not found in search path:"
        echo "  $QUAGGA_BIN_SEARCH"
        return 1
    fi

    # fix /var/run/quagga permissions
    id -u quagga 2>/dev/null >/dev/null
    if [ "$?" = "0" ]; then
        chown quagga $QUAGGA_STATE_DIR
    fi

    bootdaemon "zebra"
    for r in rip ripng ospf6 ospf bgp babel; do
        if grep -q "^router \<${r}\>" $QUAGGA_CONF; then
            bootdaemon "${r}d"
        fi
    done

    if grep -E -q '^[[:space:]]*router[[:space:]]+pim6?[[:space:]]*$' $QUAGGA_CONF; then
        bootdaemon "xpimd"
    fi

    $QUAGGA_BIN_DIR/vtysh -b
}

if [ "$1" != "zebra" ]; then
    echo "WARNING: '$1': all Quagga daemons are launched by the 'zebra' service!"
    exit 1
fi
<<<<<<< HEAD
""" % (cls._configs[0], quagga_sbin_search, quagga_bin_search, constants.QUAGGA_STATE_DIR, QUAGGA_USER, QUAGGA_GROUP)
=======
confcheck
bootquagga
""" % (cls._configs[0], quagga_sbin_search, quagga_bin_search, constants.QUAGGA_STATE_DIR)
>>>>>>> 55a6e2dc


class QuaggaService(CoreService):
    """
    Parent class for Quagga services. Defines properties and methods
    common to Quagga's routing daemons.
    """
    _name = "QuaggaDaemon"
    _group = "Quagga"
    _depends = ("zebra",)
    _dirs = ()
    _configs = ()
    _startindex = 40
    _startup = ()
    _shutdown = ()
    _meta = "The config file for this service can be found in the Zebra service."

    _ipv4_routing = False
    _ipv6_routing = False

    @staticmethod
    def routerid(node):
        """
        Helper to return the first IPv4 address of a node as its router ID.
        """
        for ifc in node.netifs():
            if hasattr(ifc, 'control') and ifc.control == True:
                continue
            for a in ifc.addrlist:
                if a.find(".") >= 0:
                    return a.split('/')[0]
        # raise ValueError,  "no IPv4 address found for router ID"
        return "0.0.0.0"

    @staticmethod
    def rj45check(ifc):
        """
        Helper to detect whether interface is connected an external RJ45
        link.
        """
        if ifc.net:
            for peerifc in ifc.net.netifs():
                if peerifc == ifc:
                    continue
                if nodeutils.is_node(peerifc, NodeTypes.RJ45):
                    return True
        return False

    @classmethod
    def generateconfig(cls, node, filename, services):
        return ""

    @classmethod
    def generatequaggaifcconfig(cls, node, ifc):
        return ""

    @classmethod
<<<<<<< HEAD
    def generatequaggaconfig(cls, node, services):
=======
    def generatequaggaconfig(cls, node):
>>>>>>> 55a6e2dc
        return ""


class Ospfv2(QuaggaService):
    """
    The OSPFv2 service provides IPv4 routing for wired networks. It does
    not build its own configuration file but has hooks for adding to the
    unified Quagga.conf file.
    """
    _name = "OSPFv2"
<<<<<<< HEAD
    _startup = ("sh quaggaboot.sh ospfd",)
    _shutdown = ("killall ospfd",)
    _validate = ("pidof ospfd",)
=======
    _startup = ()
    _shutdown = ("killall ospfd", )
    _validate = ("pidof ospfd", )
>>>>>>> 55a6e2dc
    _ipv4_routing = True

    @staticmethod
    def mtucheck(ifc):
        """
        Helper to detect MTU mismatch and add the appropriate OSPF
        mtu-ignore command. This is needed when e.g. a node is linked via a
        GreTap device.
        """
        if ifc.mtu != 1500:
            # a workaround for PhysicalNode GreTap, which has no knowledge of
            # the other nodes/nets
            return "  ip ospf mtu-ignore\n"
        if not ifc.net:
            return ""
        for i in ifc.net.netifs():
            if i.mtu != ifc.mtu:
                return "  ip ospf mtu-ignore\n"
        return ""

    @staticmethod
    def ptpcheck(ifc):
        """
        Helper to detect whether interface is connected to a notional
        point-to-point link.
        """
        if nodeutils.is_node(ifc.net, NodeTypes.PEER_TO_PEER):
            return "  ip ospf network point-to-point\n"
        return ""

    @classmethod
<<<<<<< HEAD
    def generatequaggaconfig(cls, node, services):
=======
    def generatequaggaconfig(cls, node):
>>>>>>> 55a6e2dc
        cfg = "router ospf\n"
        rtrid = cls.routerid(node)
        cfg += "  router-id %s\n" % rtrid
        # network 10.0.0.0/24 area 0
        for ifc in node.netifs():
            if hasattr(ifc, 'control') and ifc.control is True:
                continue
            for a in ifc.addrlist:
                if a.find(".") < 0:
                    continue
                net = ipaddress.Ipv4Prefix(a)
                cfg += "  network %s area 0\n" % net
        cfg += "!\n"
        return cfg

    @classmethod
    def generatequaggaifcconfig(cls, node, ifc):
        return cls.mtucheck(ifc)
        # cfg = cls.mtucheck(ifc)
        # external RJ45 connections will use default OSPF timers
        # if cls.rj45check(ifc):
        #    return cfg
        # cfg += cls.ptpcheck(ifc)

        # return cfg + """\
<<<<<<< HEAD


=======


>>>>>>> 55a6e2dc
# ip ospf hello-interval 2
#  ip ospf dead-interval 6
#  ip ospf retransmit-interval 5
# """


class Ospfv3(QuaggaService):
    """
    The OSPFv3 service provides IPv6 routing for wired networks. It does
    not build its own configuration file but has hooks for adding to the
    unified Quagga.conf file.
    """
    _name = "OSPFv3"
<<<<<<< HEAD
    _startup = ("sh quaggaboot.sh ospf6d",)
    _shutdown = ("killall ospf6d",)
    _validate = ("pidof ospf6d",)
=======
    _startup = ()
    _shutdown = ("killall ospf6d", )
    _validate = ("pidof ospf6d", )
>>>>>>> 55a6e2dc
    _ipv4_routing = True
    _ipv6_routing = True

    @staticmethod
    def minmtu(ifc):
        """
        Helper to discover the minimum MTU of interfaces linked with the
        given interface.
        """
        mtu = ifc.mtu
        if not ifc.net:
            return mtu
        for i in ifc.net.netifs():
            if i.mtu < mtu:
                mtu = i.mtu
        return mtu

    @classmethod
    def mtucheck(cls, ifc):
        """
        Helper to detect MTU mismatch and add the appropriate OSPFv3
        ifmtu command. This is needed when e.g. a node is linked via a
        GreTap device.
        """
        minmtu = cls.minmtu(ifc)
        if minmtu < ifc.mtu:
            return "  ipv6 ospf6 ifmtu %d\n" % minmtu
        else:
            return ""

    @staticmethod
    def ptpcheck(ifc):
        """
        Helper to detect whether interface is connected to a notional
        point-to-point link.
        """
        if nodeutils.is_node(ifc.net, NodeTypes.PEER_TO_PEER):
            return "  ipv6 ospf6 network point-to-point\n"
        return ""

    @classmethod
<<<<<<< HEAD
    def generatequaggaconfig(cls, node, services):
        # Check whether the node is running OVS
        has_ovs = 0
        for s in services:
            if s._name == "OvsService":
                has_ovs =1
            
=======
    def generatequaggaconfig(cls, node):
>>>>>>> 55a6e2dc
        cfg = "router ospf6\n"
        rtrid = cls.routerid(node)
        cfg += "  router-id %s\n" % rtrid
        for ifc in node.netifs():
            if hasattr(ifc, 'control') and ifc.control is True:
                continue
            if has_ovs == 0:
                ifname = ifc.name
            else:
                ifnumstr = re.findall(r"\d+", ifc.name)
                ifnum = ifnumstr[0]
                ifname = "rtr%s" % ifnum
                
            cfg += "  interface %s area 0.0.0.0\n" % ifc.name
        cfg += "!\n"
        return cfg

    @classmethod
    def generatequaggaifcconfig(cls, node, ifc):
        return cls.mtucheck(ifc)
        # cfg = cls.mtucheck(ifc)
        # external RJ45 connections will use default OSPF timers
        # if cls.rj45check(ifc):
        #    return cfg
        # cfg += cls.ptpcheck(ifc)

        # return cfg + """\


# ipv6 ospf6 hello-interval 2
#  ipv6 ospf6 dead-interval 6
#  ipv6 ospf6 retransmit-interval 5
# """


class Ospfv3mdr(Ospfv3):
    """
    The OSPFv3 MANET Designated Router (MDR) service provides IPv6
    routing for wireless networks. It does not build its own
    configuration file but has hooks for adding to the
    unified Quagga.conf file.
    """
    _name = "OSPFv3MDR"
    _ipv4_routing = True

    @classmethod
    def generatequaggaifcconfig(cls, node, ifc):
        cfg = cls.mtucheck(ifc)
        # Uncomment the following line to use Address Family Translation for IPv4
        cfg += "  ipv6 ospf6 instance-id 65\n"
        if ifc.net is not None and nodeutils.is_node(ifc.net, (NodeTypes.WIRELESS_LAN, NodeTypes.EMANE)):
            return cfg + """\
  ipv6 ospf6 hello-interval 2
  ipv6 ospf6 dead-interval 6
  ipv6 ospf6 retransmit-interval 5
  ipv6 ospf6 network manet-designated-router
  ipv6 ospf6 diffhellos
  ipv6 ospf6 adjacencyconnectivity uniconnected
  ipv6 ospf6 lsafullness mincostlsa
"""
        else:
            return cfg

<<<<<<< HEAD
=======

>>>>>>> 55a6e2dc
class Bgp(QuaggaService):
    """
    The BGP service provides interdomain routing.
    Peers must be manually configured, with a full mesh for those
    having the same AS number.
    """
    _name = "BGP"
<<<<<<< HEAD
    _startup = ("sh quaggaboot.sh bgpd",)
    _shutdown = ("killall bgpd",)
    _validate = ("pidof bgpd",)
=======
    _startup = ()
    _shutdown = ("killall bgpd", )
    _validate = ("pidof bgpd", )
>>>>>>> 55a6e2dc
    _custom_needed = True
    _ipv4_routing = True
    _ipv6_routing = True

    @classmethod
<<<<<<< HEAD
    def generatequaggaconfig(cls, node, services):
=======
    def generatequaggaconfig(cls, node):
>>>>>>> 55a6e2dc
        cfg = "!\n! BGP configuration\n!\n"
        cfg += "! You should configure the AS number below,\n"
        cfg += "! along with this router's peers.\n!\n"
        cfg += "router bgp %s\n" % node.objid
        rtrid = cls.routerid(node)
        cfg += "  bgp router-id %s\n" % rtrid
        cfg += "  redistribute connected\n"
        cfg += "! neighbor 1.2.3.4 remote-as 555\n!\n"
        return cfg

<<<<<<< HEAD
=======

>>>>>>> 55a6e2dc
class Rip(QuaggaService):
    """
    The RIP service provides IPv4 routing for wired networks.
    """
    _name = "RIP"
<<<<<<< HEAD
    _startup = ("sh quaggaboot.sh ripd",)
    _shutdown = ("killall ripd",)
    _validate = ("pidof ripd",)
    _ipv4_routing = True

    @classmethod
    def generatequaggaconfig(cls, node, services):
=======
    _startup = ()
    _shutdown = ("killall ripd", )
    _validate = ("pidof ripd", )
    _ipv4_routing = True

    @classmethod
    def generatequaggaconfig(cls, node):
>>>>>>> 55a6e2dc
        cfg = """\
router rip
  redistribute static
  redistribute connected
  redistribute ospf
  network 0.0.0.0/0
!
"""
        return cfg

<<<<<<< HEAD
=======

>>>>>>> 55a6e2dc
class Ripng(QuaggaService):
    """
    The RIP NG service provides IPv6 routing for wired networks.
    """
    _name = "RIPNG"
<<<<<<< HEAD
    _startup = ("sh quaggaboot.sh ripngd",)
    _shutdown = ("killall ripngd",)
    _validate = ("pidof ripngd",)
    _ipv6_routing = True

    @classmethod
    def generatequaggaconfig(cls, node, services):
=======
    _startup = ()
    _shutdown = ("killall ripngd", )
    _validate = ("pidof ripngd", )
    _ipv6_routing = True

    @classmethod
    def generatequaggaconfig(cls, node):
>>>>>>> 55a6e2dc
        cfg = """\
router ripng
  redistribute static
  redistribute connected
  redistribute ospf6
  network ::/0
!
"""
        return cfg

<<<<<<< HEAD
=======

>>>>>>> 55a6e2dc
class Babel(QuaggaService):
    """
    The Babel service provides a loop-avoiding distance-vector routing
    protocol for IPv6 and IPv4 with fast convergence properties.
    """
    _name = "Babel"
<<<<<<< HEAD
    _startup = ("sh quaggaboot.sh babeld",)
    _shutdown = ("killall babeld",)
    _validate = ("pidof babeld",)
    _ipv6_routing = True

    @classmethod
    def generatequaggaconfig(cls, node, services):
        # Check whether the node is running OVS
        has_ovs = 0
        for s in services:
            if s._name == "OvsService":
                has_ovs =1
            
=======
    _startup = ()
    _shutdown = ("killall babeld", )
    _validate = ("pidof babeld", )
    _ipv6_routing = True

    @classmethod
    def generatequaggaconfig(cls, node):
>>>>>>> 55a6e2dc
        cfg = "router babel\n"
        for ifc in node.netifs():
            if hasattr(ifc, 'control') and ifc.control is True:
                continue
            if has_ovs == 0:
                ifname = ifc.name
            else:
                ifnumstr = re.findall(r"\d+", ifc.name)
                ifnum = ifnumstr[0]
                ifname = "rtr%s" % ifnum
            
            cfg += "  network %s\n" % ifc.name
        cfg += "  redistribute static\n  redistribute connected\n"
        return cfg

    @classmethod
    def generatequaggaifcconfig(cls, node, ifc):
        type = "wired"
        if ifc.net and ifc.net.linktype == LinkTypes.WIRELESS.value:
            return "  babel wireless\n  no babel split-horizon\n"
        else:
            return "  babel wired\n  babel split-horizon\n"

<<<<<<< HEAD
=======

>>>>>>> 55a6e2dc
class Xpimd(QuaggaService):
    """
    PIM multicast routing based on XORP.
    """
    _name = 'Xpimd'
<<<<<<< HEAD
    _startup = ('sh quaggaboot.sh xpimd',)
    _shutdown = ('killall xpimd',)
    _validate = ('pidof xpimd',)
    _ipv4_routing = True

    @classmethod
    def generatequaggaconfig(cls, node, services):
        # Check whether the node is running OVS
        has_ovs = 0
        for s in services:
            if s._name == "OvsService":
                has_ovs =1
        if has_ovs == 0:        
            ifname = 'eth0'
        else:
            ifname = 'rtr0'
            
=======
    _startup = ()
    _shutdown = ('killall xpimd', )
    _validate = ('pidof xpimd', )
    _ipv4_routing = True

    @classmethod
    def generatequaggaconfig(cls, node):
        ifname = 'eth0'
>>>>>>> 55a6e2dc
        for ifc in node.netifs():
            if ifc.name != 'lo':
                if has_ovs == 0:
                    ifname = ifc.name
                else:
                    ifnumstr = re.findall(r"\d+", ifc.name)
                    ifnum = ifnumstr[0]
                    ifname = "rtr%s" % ifnum

                break
        cfg = 'router mfea\n!\n'
        cfg += 'router igmp\n!\n'
        cfg += 'router pim\n'
        cfg += '  !ip pim rp-address 10.0.0.1\n'
        cfg += '  ip pim bsr-candidate %s\n' % ifname
        cfg += '  ip pim rp-candidate %s\n' % ifname
        cfg += '  !ip pim spt-threshold interval 10 bytes 80000\n'
        return cfg

    @classmethod
    def generatequaggaifcconfig(cls, node, ifc):
        return '  ip mfea\n  ip igmp\n  ip pim\n'

<<<<<<< HEAD
class Vtysh(CoreService):
    """
    Simple service to run vtysh -b (boot) after all Quagga daemons have
    started.
    """
    _name = "vtysh"
    _group = "Quagga"
    _startindex = 45
    _startup = ("sh quaggaboot.sh vtysh",)
    _shutdown = ()

    @classmethod
    def generateconfig(cls, node, filename, services):
        return ""
=======
>>>>>>> 55a6e2dc

def load_services():
    ServiceManager.add(Zebra)
    ServiceManager.add(Ospfv2)
    ServiceManager.add(Ospfv3)
    ServiceManager.add(Ospfv3mdr)
    ServiceManager.add(Bgp)
    ServiceManager.add(Rip)
    ServiceManager.add(Ripng)
    ServiceManager.add(Babel)
<<<<<<< HEAD
    ServiceManager.add(Xpimd)
    ServiceManager.add(Vtysh)
=======
    ServiceManager.add(Xpimd)
>>>>>>> 55a6e2dc
<|MERGE_RESOLUTION|>--- conflicted
+++ resolved
@@ -12,22 +12,11 @@
 from core.service import CoreService
 from core.service import ServiceManager
 
-<<<<<<< HEAD
-QUAGGA_USER = "root"
-QUAGGA_GROUP = "root"
-if os.uname()[0] == "FreeBSD":
-    QUAGGA_GROUP = "wheel"
-
-=======
->>>>>>> 55a6e2dc
+
 
 class Zebra(CoreService):
     _name = "zebra"
     _group = "Quagga"
-<<<<<<< HEAD
-    _depends = ("vtysh",)
-=======
->>>>>>> 55a6e2dc
     _dirs = ("/usr/local/etc/quagga", "/var/run/quagga")
     _configs = ("/usr/local/etc/quagga/Quagga.conf",
                 "quaggaboot.sh", "/usr/local/etc/quagga/vtysh.conf")
@@ -59,24 +48,11 @@
 
     @classmethod
     def generateQuaggaConf(cls, node, services):
-<<<<<<< HEAD
-        """ Returns configuration file text. Other services that depend on zebra
-           will have generatequaggaifcconfig() and generatequaggaconfig()
-           hooks that are invoked here.
-        """
-        # Check whether the node is running OVS
-        has_ovs = 0
-        for s in services:
-            if s._name == "OvsService":
-                has_ovs =1
-            
-=======
         """
         Returns configuration file text. Other services that depend on zebra
         will have generatequaggaifcconfig() and generatequaggaconfig()
         hooks that are invoked here.
         """
->>>>>>> 55a6e2dc
         # we could verify here that filename == Quagga.conf
         cfg = ""
         for ifc in node.netifs():
@@ -86,7 +62,7 @@
                 ifnumstr = re.findall(r"\d+", ifc.name)
                 ifnum = ifnumstr[0]
                 ifname = "rtr%s" % ifnum
-                
+
             cfg += "interface %s\n" % ifname
             #cfg += "interface %s\n" % ifc.name
             # include control interfaces in addressing but not routing daemons
@@ -189,24 +165,6 @@
     fi
 }
 
-<<<<<<< HEAD
-waitforvtyfiles()
-{
-    for f in "$@"; do
-        count=1
-        until [ -e $QUAGGA_STATE_DIR/$f ]; do
-            if [ $count -eq 10 ]; then
-                echo "ERROR: vty file not found: $QUAGGA_STATE_DIR/$f" >&2
-                return 1
-            fi
-            sleep 0.1
-            count=$(($count + 1))
-        done
-    done
-}
-
-=======
->>>>>>> 55a6e2dc
 bootdaemon()
 {
     QUAGGA_SBIN_DIR=$(searchforprog $1 $QUAGGA_SBIN_SEARCH)
@@ -263,13 +221,9 @@
     echo "WARNING: '$1': all Quagga daemons are launched by the 'zebra' service!"
     exit 1
 fi
-<<<<<<< HEAD
-""" % (cls._configs[0], quagga_sbin_search, quagga_bin_search, constants.QUAGGA_STATE_DIR, QUAGGA_USER, QUAGGA_GROUP)
-=======
 confcheck
 bootquagga
 """ % (cls._configs[0], quagga_sbin_search, quagga_bin_search, constants.QUAGGA_STATE_DIR)
->>>>>>> 55a6e2dc
 
 
 class QuaggaService(CoreService):
@@ -327,11 +281,7 @@
         return ""
 
     @classmethod
-<<<<<<< HEAD
-    def generatequaggaconfig(cls, node, services):
-=======
-    def generatequaggaconfig(cls, node):
->>>>>>> 55a6e2dc
+    def generatequaggaconfig(cls, node):
         return ""
 
 
@@ -342,15 +292,9 @@
     unified Quagga.conf file.
     """
     _name = "OSPFv2"
-<<<<<<< HEAD
-    _startup = ("sh quaggaboot.sh ospfd",)
-    _shutdown = ("killall ospfd",)
-    _validate = ("pidof ospfd",)
-=======
     _startup = ()
     _shutdown = ("killall ospfd", )
     _validate = ("pidof ospfd", )
->>>>>>> 55a6e2dc
     _ipv4_routing = True
 
     @staticmethod
@@ -382,11 +326,7 @@
         return ""
 
     @classmethod
-<<<<<<< HEAD
-    def generatequaggaconfig(cls, node, services):
-=======
-    def generatequaggaconfig(cls, node):
->>>>>>> 55a6e2dc
+    def generatequaggaconfig(cls, node):
         cfg = "router ospf\n"
         rtrid = cls.routerid(node)
         cfg += "  router-id %s\n" % rtrid
@@ -412,13 +352,8 @@
         # cfg += cls.ptpcheck(ifc)
 
         # return cfg + """\
-<<<<<<< HEAD
-
-
-=======
-
-
->>>>>>> 55a6e2dc
+
+
 # ip ospf hello-interval 2
 #  ip ospf dead-interval 6
 #  ip ospf retransmit-interval 5
@@ -432,15 +367,9 @@
     unified Quagga.conf file.
     """
     _name = "OSPFv3"
-<<<<<<< HEAD
-    _startup = ("sh quaggaboot.sh ospf6d",)
-    _shutdown = ("killall ospf6d",)
-    _validate = ("pidof ospf6d",)
-=======
     _startup = ()
     _shutdown = ("killall ospf6d", )
     _validate = ("pidof ospf6d", )
->>>>>>> 55a6e2dc
     _ipv4_routing = True
     _ipv6_routing = True
 
@@ -482,17 +411,7 @@
         return ""
 
     @classmethod
-<<<<<<< HEAD
-    def generatequaggaconfig(cls, node, services):
-        # Check whether the node is running OVS
-        has_ovs = 0
-        for s in services:
-            if s._name == "OvsService":
-                has_ovs =1
-            
-=======
-    def generatequaggaconfig(cls, node):
->>>>>>> 55a6e2dc
+    def generatequaggaconfig(cls, node):
         cfg = "router ospf6\n"
         rtrid = cls.routerid(node)
         cfg += "  router-id %s\n" % rtrid
@@ -505,7 +424,7 @@
                 ifnumstr = re.findall(r"\d+", ifc.name)
                 ifnum = ifnumstr[0]
                 ifname = "rtr%s" % ifnum
-                
+
             cfg += "  interface %s area 0.0.0.0\n" % ifc.name
         cfg += "!\n"
         return cfg
@@ -556,10 +475,7 @@
         else:
             return cfg
 
-<<<<<<< HEAD
-=======
-
->>>>>>> 55a6e2dc
+
 class Bgp(QuaggaService):
     """
     The BGP service provides interdomain routing.
@@ -567,25 +483,15 @@
     having the same AS number.
     """
     _name = "BGP"
-<<<<<<< HEAD
-    _startup = ("sh quaggaboot.sh bgpd",)
-    _shutdown = ("killall bgpd",)
-    _validate = ("pidof bgpd",)
-=======
     _startup = ()
     _shutdown = ("killall bgpd", )
     _validate = ("pidof bgpd", )
->>>>>>> 55a6e2dc
     _custom_needed = True
     _ipv4_routing = True
     _ipv6_routing = True
 
     @classmethod
-<<<<<<< HEAD
-    def generatequaggaconfig(cls, node, services):
-=======
-    def generatequaggaconfig(cls, node):
->>>>>>> 55a6e2dc
+    def generatequaggaconfig(cls, node):
         cfg = "!\n! BGP configuration\n!\n"
         cfg += "! You should configure the AS number below,\n"
         cfg += "! along with this router's peers.\n!\n"
@@ -596,24 +502,12 @@
         cfg += "! neighbor 1.2.3.4 remote-as 555\n!\n"
         return cfg
 
-<<<<<<< HEAD
-=======
-
->>>>>>> 55a6e2dc
+
 class Rip(QuaggaService):
     """
     The RIP service provides IPv4 routing for wired networks.
     """
     _name = "RIP"
-<<<<<<< HEAD
-    _startup = ("sh quaggaboot.sh ripd",)
-    _shutdown = ("killall ripd",)
-    _validate = ("pidof ripd",)
-    _ipv4_routing = True
-
-    @classmethod
-    def generatequaggaconfig(cls, node, services):
-=======
     _startup = ()
     _shutdown = ("killall ripd", )
     _validate = ("pidof ripd", )
@@ -621,7 +515,6 @@
 
     @classmethod
     def generatequaggaconfig(cls, node):
->>>>>>> 55a6e2dc
         cfg = """\
 router rip
   redistribute static
@@ -632,24 +525,12 @@
 """
         return cfg
 
-<<<<<<< HEAD
-=======
-
->>>>>>> 55a6e2dc
+
 class Ripng(QuaggaService):
     """
     The RIP NG service provides IPv6 routing for wired networks.
     """
     _name = "RIPNG"
-<<<<<<< HEAD
-    _startup = ("sh quaggaboot.sh ripngd",)
-    _shutdown = ("killall ripngd",)
-    _validate = ("pidof ripngd",)
-    _ipv6_routing = True
-
-    @classmethod
-    def generatequaggaconfig(cls, node, services):
-=======
     _startup = ()
     _shutdown = ("killall ripngd", )
     _validate = ("pidof ripngd", )
@@ -657,7 +538,6 @@
 
     @classmethod
     def generatequaggaconfig(cls, node):
->>>>>>> 55a6e2dc
         cfg = """\
 router ripng
   redistribute static
@@ -668,31 +548,13 @@
 """
         return cfg
 
-<<<<<<< HEAD
-=======
-
->>>>>>> 55a6e2dc
+
 class Babel(QuaggaService):
     """
     The Babel service provides a loop-avoiding distance-vector routing
     protocol for IPv6 and IPv4 with fast convergence properties.
     """
     _name = "Babel"
-<<<<<<< HEAD
-    _startup = ("sh quaggaboot.sh babeld",)
-    _shutdown = ("killall babeld",)
-    _validate = ("pidof babeld",)
-    _ipv6_routing = True
-
-    @classmethod
-    def generatequaggaconfig(cls, node, services):
-        # Check whether the node is running OVS
-        has_ovs = 0
-        for s in services:
-            if s._name == "OvsService":
-                has_ovs =1
-            
-=======
     _startup = ()
     _shutdown = ("killall babeld", )
     _validate = ("pidof babeld", )
@@ -700,18 +562,10 @@
 
     @classmethod
     def generatequaggaconfig(cls, node):
->>>>>>> 55a6e2dc
         cfg = "router babel\n"
         for ifc in node.netifs():
-            if hasattr(ifc, 'control') and ifc.control is True:
+            if hasattr(ifc, "control") and ifc.control is True:
                 continue
-            if has_ovs == 0:
-                ifname = ifc.name
-            else:
-                ifnumstr = re.findall(r"\d+", ifc.name)
-                ifnum = ifnumstr[0]
-                ifname = "rtr%s" % ifnum
-            
             cfg += "  network %s\n" % ifc.name
         cfg += "  redistribute static\n  redistribute connected\n"
         return cfg
@@ -724,34 +578,12 @@
         else:
             return "  babel wired\n  babel split-horizon\n"
 
-<<<<<<< HEAD
-=======
-
->>>>>>> 55a6e2dc
+
 class Xpimd(QuaggaService):
     """
     PIM multicast routing based on XORP.
     """
     _name = 'Xpimd'
-<<<<<<< HEAD
-    _startup = ('sh quaggaboot.sh xpimd',)
-    _shutdown = ('killall xpimd',)
-    _validate = ('pidof xpimd',)
-    _ipv4_routing = True
-
-    @classmethod
-    def generatequaggaconfig(cls, node, services):
-        # Check whether the node is running OVS
-        has_ovs = 0
-        for s in services:
-            if s._name == "OvsService":
-                has_ovs =1
-        if has_ovs == 0:        
-            ifname = 'eth0'
-        else:
-            ifname = 'rtr0'
-            
-=======
     _startup = ()
     _shutdown = ('killall xpimd', )
     _validate = ('pidof xpimd', )
@@ -760,16 +592,9 @@
     @classmethod
     def generatequaggaconfig(cls, node):
         ifname = 'eth0'
->>>>>>> 55a6e2dc
         for ifc in node.netifs():
             if ifc.name != 'lo':
-                if has_ovs == 0:
-                    ifname = ifc.name
-                else:
-                    ifnumstr = re.findall(r"\d+", ifc.name)
-                    ifnum = ifnumstr[0]
-                    ifname = "rtr%s" % ifnum
-
+                ifname = ifc.name
                 break
         cfg = 'router mfea\n!\n'
         cfg += 'router igmp\n!\n'
@@ -784,23 +609,6 @@
     def generatequaggaifcconfig(cls, node, ifc):
         return '  ip mfea\n  ip igmp\n  ip pim\n'
 
-<<<<<<< HEAD
-class Vtysh(CoreService):
-    """
-    Simple service to run vtysh -b (boot) after all Quagga daemons have
-    started.
-    """
-    _name = "vtysh"
-    _group = "Quagga"
-    _startindex = 45
-    _startup = ("sh quaggaboot.sh vtysh",)
-    _shutdown = ()
-
-    @classmethod
-    def generateconfig(cls, node, filename, services):
-        return ""
-=======
->>>>>>> 55a6e2dc
 
 def load_services():
     ServiceManager.add(Zebra)
@@ -811,9 +619,4 @@
     ServiceManager.add(Rip)
     ServiceManager.add(Ripng)
     ServiceManager.add(Babel)
-<<<<<<< HEAD
-    ServiceManager.add(Xpimd)
-    ServiceManager.add(Vtysh)
-=======
-    ServiceManager.add(Xpimd)
->>>>>>> 55a6e2dc
+    ServiceManager.add(Xpimd)