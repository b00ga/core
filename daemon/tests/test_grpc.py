import time
<<<<<<< HEAD
from builtins import int
from queue import Queue
=======
from Queue import Queue
>>>>>>> a8061b81

import grpc
import pytest

from core.api.grpc import core_pb2
from core.api.grpc.client import CoreGrpcClient
from core.config import ConfigShim
from core.emane.ieee80211abg import EmaneIeee80211abgModel
<<<<<<< HEAD
from core.emulator.data import EventData
from core.emulator.enumerations import NodeTypes, EventTypes, ConfigFlags, ExceptionLevels
from core.location.mobility import BasicRangeModel, Ns2ScriptedMobility
=======
from core.emulator.emudata import NodeOptions
from core.enumerations import NodeTypes, EventTypes, ConfigFlags, ExceptionLevels
from core.grpc import core_pb2
from core.grpc.client import CoreGrpcClient
from core.mobility import BasicRangeModel, Ns2ScriptedMobility
>>>>>>> a8061b81


class TestGrpc:
    @pytest.mark.parametrize("session_id", [None, 6013])
    def test_create_session(self, grpc_server, session_id):
        # given
        client = CoreGrpcClient()

        # when
        with client.context_connect():
            response = client.create_session(session_id)

        # then
        assert isinstance(response.session_id, int)
        assert isinstance(response.state, int)
        session = grpc_server.coreemu.sessions.get(response.session_id)
        assert session is not None
        assert session.state == response.state
        if session_id is not None:
            assert response.session_id == session_id
            assert session.id == session_id

    @pytest.mark.parametrize("session_id, expected", [
        (None, True),
        (6013, False)
    ])
    def test_delete_session(self, grpc_server, session_id, expected):
        # given
        client = CoreGrpcClient()
        session = grpc_server.coreemu.create_session()
        if session_id is None:
            session_id = session.id

        # then
        with client.context_connect():
            response = client.delete_session(session_id)

        # then
        assert response.result is expected
        assert grpc_server.coreemu.sessions.get(session_id) is None

    def test_get_session(self, grpc_server):
        # given
        client = CoreGrpcClient()
        session = grpc_server.coreemu.create_session()
        session.add_node()
        session.set_state(EventTypes.DEFINITION_STATE)

        # then
        with client.context_connect():
            response = client.get_session(session.id)

        # then
        assert response.session.state == core_pb2.SessionState.DEFINITION
        assert len(response.session.nodes) == 1
        assert len(response.session.links) == 0

    def test_get_sessions(self, grpc_server):
        # given
        client = CoreGrpcClient()
        session = grpc_server.coreemu.create_session()

        # then
        with client.context_connect():
            response = client.get_sessions()

        # then
        found_session = None
        for current_session in response.sessions:
            if current_session.id == session.id:
                found_session = current_session
                break
        assert len(response.sessions) == 1
        assert found_session is not None

    def test_get_session_options(self, grpc_server):
        # given
        client = CoreGrpcClient()
        session = grpc_server.coreemu.create_session()

        # then
        with client.context_connect():
            response = client.get_session_options(session.id)

        # then
        assert len(response.groups) > 0

    def test_get_session_location(self, grpc_server):
        # given
        client = CoreGrpcClient()
        session = grpc_server.coreemu.create_session()

        # then
        with client.context_connect():
            response = client.get_session_location(session.id)

        # then
        assert response.scale == 1.0
        assert response.position.x == 0
        assert response.position.y == 0
        assert response.position.z == 0
        assert response.position.lat == 0
        assert response.position.lon == 0
        assert response.position.alt == 0

    def test_set_session_location(self, grpc_server):
        # given
        client = CoreGrpcClient()
        session = grpc_server.coreemu.create_session()

        # then
        scale = 2
        xyz = (1, 1, 1)
        lat_lon_alt = (1, 1, 1)
        with client.context_connect():
            response = client.set_session_location(
                session.id,
                x=xyz[0], y=xyz[1], z=xyz[2],
                lat=lat_lon_alt[0], lon=lat_lon_alt[1], alt=lat_lon_alt[2],
                scale=scale
            )

        # then
        assert response.result is True
        assert session.location.refxyz == xyz
        assert session.location.refscale == scale
        assert session.location.refgeo == lat_lon_alt

    def test_set_session_options(self, grpc_server):
        # given
        client = CoreGrpcClient()
        session = grpc_server.coreemu.create_session()

        # then
        option = "enablerj45"
        value = "1"
        with client.context_connect():
            response = client.set_session_options(session.id, {option: value})

        # then
        assert response.result is True
        assert session.options.get_config(option) == value
        config = session.options.get_configs()
        assert len(config) > 0

    def test_set_session_state(self, grpc_server):
        # given
        client = CoreGrpcClient()
        session = grpc_server.coreemu.create_session()

        # then
        with client.context_connect():
            response = client.set_session_state(session.id, core_pb2.SessionState.DEFINITION)

        # then
        assert response.result is True
        assert session.state == core_pb2.SessionState.DEFINITION

    def test_add_node(self, grpc_server):
        # given
        client = CoreGrpcClient()
        session = grpc_server.coreemu.create_session()

        # then
        with client.context_connect():
            node = core_pb2.Node()
            response = client.add_node(session.id, node)

        # then
<<<<<<< HEAD
        assert response.id is not None
        assert session.get_node(response.id) is not None
=======
        assert response.node_id is not None
        assert session.get_object(response.node_id) is not None
>>>>>>> a8061b81

    def test_get_node(self, grpc_server):
        # given
        client = CoreGrpcClient()
        session = grpc_server.coreemu.create_session()
        node = session.add_node()

        # then
        with client.context_connect():
            response = client.get_node(session.id, node.id)

        # then
        assert response.node.id == node.id

    @pytest.mark.parametrize("node_id, expected", [
        (1, True),
        (2, False)
    ])
    def test_edit_node(self, grpc_server, node_id, expected):
        # given
        client = CoreGrpcClient()
        session = grpc_server.coreemu.create_session()
        node = session.add_node()

        # then
        x, y = 10, 10
        with client.context_connect():
            position = core_pb2.Position(x=x, y=y)
            response = client.edit_node(session.id, node_id, position)

        # then
        assert response.result is expected
        if expected is True:
            assert node.position.x == x
            assert node.position.y == y

    @pytest.mark.parametrize("node_id, expected", [
        (1, True),
        (2, False)
    ])
    def test_delete_node(self, grpc_server, node_id, expected):
        # given
        client = CoreGrpcClient()
        session = grpc_server.coreemu.create_session()
        node = session.add_node()

        # then
        with client.context_connect():
            response = client.delete_node(session.id, node_id)

        # then
        assert response.result is expected
        if expected is True:
            with pytest.raises(KeyError):
                assert session.get_node(node.id)

    def test_node_command(self, grpc_server):
        # given
        client = CoreGrpcClient()
        session = grpc_server.coreemu.create_session()
        session.set_state(EventTypes.CONFIGURATION_STATE)
        node_options = NodeOptions(model="Host")
        node = session.add_node(node_options=node_options)
        session.instantiate()
        output = "hello world"

        # then
        command = "echo %s" % output
        with client.context_connect():
            response = client.node_command(session.id, node.objid, command)

        # then
        assert response.output == output

    def test_get_node_terminal(self, grpc_server):
        # given
        client = CoreGrpcClient()
        session = grpc_server.coreemu.create_session()
        session.set_state(EventTypes.CONFIGURATION_STATE)
        node_options = NodeOptions(model="Host")
        node = session.add_node(node_options=node_options)
        session.instantiate()

        # then
        with client.context_connect():
            response = client.get_node_terminal(session.id, node.objid)

        # then
        assert response.terminal is not None

    def test_get_hooks(self, grpc_server):
        # given
        client = CoreGrpcClient()
        session = grpc_server.coreemu.create_session()
        file_name = "test"
        file_data = "echo hello"
        session.add_hook(EventTypes.RUNTIME_STATE.value, file_name, None, file_data)

        # then
        with client.context_connect():
            response = client.get_hooks(session.id)

        # then
        assert len(response.hooks) == 1
        hook = response.hooks[0]
        assert hook.state == core_pb2.SessionState.RUNTIME
        assert hook.file == file_name
        assert hook.data == file_data

    def test_add_hook(self, grpc_server):
        # given
        client = CoreGrpcClient()
        session = grpc_server.coreemu.create_session()

        # then
        file_name = "test"
        file_data = "echo hello"
        with client.context_connect():
            response = client.add_hook(session.id, core_pb2.SessionState.RUNTIME, file_name, file_data)

        # then
        assert response.result is True

    def test_save_xml(self, grpc_server, tmpdir):
        # given
        client = CoreGrpcClient()
        session = grpc_server.coreemu.create_session()
        tmp = tmpdir.join("text.xml")

        # then
        with client.context_connect():
            client.save_xml(session.id, str(tmp))

        # then
        assert tmp.exists()

    def test_open_xml_hook(self, grpc_server, tmpdir):
        # given
        client = CoreGrpcClient()
        session = grpc_server.coreemu.create_session()
        tmp = tmpdir.join("text.xml")
        session.save_xml(str(tmp))

        # then
        with client.context_connect():
            response = client.open_xml(str(tmp))

        # then
        assert response.result is True
        assert response.session_id is not None

    def test_get_node_links(self, grpc_server, ip_prefixes):
        # given
        client = CoreGrpcClient()
        session = grpc_server.coreemu.create_session()
        switch = session.add_node(_type=NodeTypes.SWITCH)
        node = session.add_node()
        interface = ip_prefixes.create_interface(node)
        session.add_link(node.id, switch.id, interface)

        # then
        with client.context_connect():
            response = client.get_node_links(session.id, switch.id)

        # then
        assert len(response.links) == 1

    def test_get_node_links_exception(self, grpc_server, ip_prefixes):
        # given
        client = CoreGrpcClient()
        session = grpc_server.coreemu.create_session()
        switch = session.add_node(_type=NodeTypes.SWITCH)
        node = session.add_node()
        interface = ip_prefixes.create_interface(node)
        session.add_link(node.id, switch.id, interface)

        # then
        with pytest.raises(grpc.RpcError):
            with client.context_connect():
                client.get_node_links(session.id, 3)

    def test_add_link(self, grpc_server, interface_helper):
        # given
        client = CoreGrpcClient()
        session = grpc_server.coreemu.create_session()
        switch = session.add_node(_type=NodeTypes.SWITCH)
        node = session.add_node()
        assert len(switch.all_link_data(0)) == 0

        # then
        interface = interface_helper.create_interface(node.id, 0)
        with client.context_connect():
            response = client.add_link(session.id, node.id, switch.id, interface)

        # then
        assert response.result is True
        assert len(switch.all_link_data(0)) == 1

    def test_add_link_exception(self, grpc_server, interface_helper):
        # given
        client = CoreGrpcClient()
        session = grpc_server.coreemu.create_session()
        node = session.add_node()

        # then
        interface = interface_helper.create_interface(node.id, 0)
        with pytest.raises(grpc.RpcError):
            with client.context_connect():
                client.add_link(session.id, 1, 3, interface)

    def test_edit_link(self, grpc_server, ip_prefixes):
        # given
        client = CoreGrpcClient()
        session = grpc_server.coreemu.create_session()
        switch = session.add_node(_type=NodeTypes.SWITCH)
        node = session.add_node()
        interface = ip_prefixes.create_interface(node)
        session.add_link(node.id, switch.id, interface)
        options = core_pb2.LinkOptions(bandwidth=30000)
        link = switch.all_link_data(0)[0]
        assert options.bandwidth != link.bandwidth

        # then
        with client.context_connect():
            response = client.edit_link(session.id, node.id, switch.id, options, interface_one=interface.id)

        # then
        assert response.result is True
        link = switch.all_link_data(0)[0]
        assert options.bandwidth == link.bandwidth

    def test_delete_link(self, grpc_server, ip_prefixes):
        # given
        client = CoreGrpcClient()
        session = grpc_server.coreemu.create_session()
        node_one = session.add_node()
        interface_one = ip_prefixes.create_interface(node_one)
        node_two = session.add_node()
        interface_two = ip_prefixes.create_interface(node_two)
        session.add_link(node_one.id, node_two.id, interface_one, interface_two)
        link_node = None
        for node_id in session.nodes:
            node = session.nodes[node_id]
            if node.id not in {node_one.id, node_two.id}:
                link_node = node
                break
        assert len(link_node.all_link_data(0)) == 1

        # then
        with client.context_connect():
            response = client.delete_link(
                session.id, node_one.id, node_two.id, interface_one.id, interface_two.id)

        # then
        assert response.result is True
        assert len(link_node.all_link_data(0)) == 0

    def test_get_wlan_config(self, grpc_server):
        # given
        client = CoreGrpcClient()
        session = grpc_server.coreemu.create_session()
        wlan = session.add_node(_type=NodeTypes.WIRELESS_LAN)

        # then
        with client.context_connect():
            response = client.get_wlan_config(session.id, wlan.id)

        # then
        assert len(response.groups) > 0

    def test_set_wlan_config(self, grpc_server):
        # given
        client = CoreGrpcClient()
        session = grpc_server.coreemu.create_session()
        wlan = session.add_node(_type=NodeTypes.WIRELESS_LAN)
        range_key = "range"
        range_value = "300"

        # then
        with client.context_connect():
            response = client.set_wlan_config(session.id, wlan.id, {range_key: range_value})

        # then
        assert response.result is True
        config = session.mobility.get_model_config(wlan.id, BasicRangeModel.name)
        assert config[range_key] == range_value

    def test_get_emane_config(self, grpc_server):
        # given
        client = CoreGrpcClient()
        session = grpc_server.coreemu.create_session()

        # then
        with client.context_connect():
            response = client.get_emane_config(session.id)

        # then
        assert len(response.groups) > 0

    def test_set_emane_config(self, grpc_server):
        # given
        client = CoreGrpcClient()
        session = grpc_server.coreemu.create_session()
        config_key = "platform_id_start"
        config_value = "2"

        # then
        with client.context_connect():
            response = client.set_emane_config(session.id, {config_key: config_value})

        # then
        assert response.result is True
        config = session.emane.get_configs()
        assert len(config) > 1
        assert config[config_key] == config_value

    def test_get_emane_model_configs(self, grpc_server):
        # given
        client = CoreGrpcClient()
        session = grpc_server.coreemu.create_session()
        emane_network = session.create_emane_network(
            model=EmaneIeee80211abgModel,
            geo_reference=(47.57917, -122.13232, 2.00000)
        )
        config_key = "platform_id_start"
        config_value = "2"
        session.emane.set_model_config(emane_network.id, EmaneIeee80211abgModel.name, {config_key: config_value})

        # then
        with client.context_connect():
            response = client.get_emane_model_configs(session.id)

        # then
        assert len(response.configs) == 1
        assert emane_network.id in response.configs

    def test_set_emane_model_config(self, grpc_server):
        # given
        client = CoreGrpcClient()
        session = grpc_server.coreemu.create_session()
        emane_network = session.create_emane_network(
            model=EmaneIeee80211abgModel,
            geo_reference=(47.57917, -122.13232, 2.00000)
        )
        config_key = "bandwidth"
        config_value = "900000"

        # then
        with client.context_connect():
            response = client.set_emane_model_config(
                session.id, emane_network.id, EmaneIeee80211abgModel.name, {config_key: config_value})

        # then
        assert response.result is True
        config = session.emane.get_model_config(emane_network.id, EmaneIeee80211abgModel.name)
        assert config[config_key] == config_value

    def test_get_emane_model_config(self, grpc_server):
        # given
        client = CoreGrpcClient()
        session = grpc_server.coreemu.create_session()
        emane_network = session.create_emane_network(
            model=EmaneIeee80211abgModel,
            geo_reference=(47.57917, -122.13232, 2.00000)
        )

        # then
        with client.context_connect():
            response = client.get_emane_model_config(
                session.id, emane_network.id, EmaneIeee80211abgModel.name)

        # then
        assert len(response.groups) > 0

    def test_get_emane_models(self, grpc_server):
        # given
        client = CoreGrpcClient()
        session = grpc_server.coreemu.create_session()

        # then
        with client.context_connect():
            response = client.get_emane_models(session.id)

        # then
        assert len(response.models) > 0

    def test_get_mobility_configs(self, grpc_server):
        # given
        client = CoreGrpcClient()
        session = grpc_server.coreemu.create_session()
        wlan = session.add_node(_type=NodeTypes.WIRELESS_LAN)
        session.mobility.set_model_config(wlan.id, Ns2ScriptedMobility.name, {})

        # then
        with client.context_connect():
            response = client.get_mobility_configs(session.id)

        # then
        assert len(response.configs) > 0
        assert wlan.id in response.configs

    def test_get_mobility_config(self, grpc_server):
        # given
        client = CoreGrpcClient()
        session = grpc_server.coreemu.create_session()
        wlan = session.add_node(_type=NodeTypes.WIRELESS_LAN)
        session.mobility.set_model_config(wlan.id, Ns2ScriptedMobility.name, {})

        # then
        with client.context_connect():
            response = client.get_mobility_config(session.id, wlan.id)

        # then
        assert len(response.groups) > 0

    def test_set_mobility_config(self, grpc_server):
        # given
        client = CoreGrpcClient()
        session = grpc_server.coreemu.create_session()
        wlan = session.add_node(_type=NodeTypes.WIRELESS_LAN)
        config_key = "refresh_ms"
        config_value = "60"

        # then
        with client.context_connect():
            response = client.set_mobility_config(session.id, wlan.id, {config_key: config_value})

        # then
        assert response.result is True
        config = session.mobility.get_model_config(wlan.id, Ns2ScriptedMobility.name)
        assert config[config_key] == config_value

    def test_mobility_action(self, grpc_server):
        # given
        client = CoreGrpcClient()
        session = grpc_server.coreemu.create_session()
        wlan = session.add_node(_type=NodeTypes.WIRELESS_LAN)
        session.mobility.set_model_config(wlan.id, Ns2ScriptedMobility.name, {})
        session.instantiate()

        # then
        with client.context_connect():
<<<<<<< HEAD
            response = client.mobility_action(session.id, wlan.id, core_pb2.MOBILITY_STOP)
=======
            response = client.mobility_action(session.id, wlan.objid, core_pb2.MobilityAction.STOP)
>>>>>>> a8061b81

        # then
        assert response.result is True

    def test_get_services(self, grpc_server):
        # given
        client = CoreGrpcClient()

        # then
        with client.context_connect():
            response = client.get_services()

        # then
        assert len(response.services) > 0

    def test_get_service_defaults(self, grpc_server):
        # given
        client = CoreGrpcClient()
        session = grpc_server.coreemu.create_session()

        # then
        with client.context_connect():
            response = client.get_service_defaults(session.id)

        # then
        assert len(response.defaults) > 0

    def test_set_service_defaults(self, grpc_server):
        # given
        client = CoreGrpcClient()
        session = grpc_server.coreemu.create_session()
        node_type = "test"
        services = ["SSH"]

        # then
        with client.context_connect():
            response = client.set_service_defaults(session.id, {node_type: services})

        # then
        assert response.result is True
        assert session.services.default_services[node_type] == services

    def test_get_node_service(self, grpc_server):
        # given
        client = CoreGrpcClient()
        session = grpc_server.coreemu.create_session()
        node = session.add_node()

        # then
        with client.context_connect():
            response = client.get_node_service(session.id, node.id, "IPForward")

        # then
        assert len(response.service.configs) > 0

    def test_get_node_service_file(self, grpc_server):
        # given
        client = CoreGrpcClient()
        session = grpc_server.coreemu.create_session()
        node = session.add_node()

        # then
        with client.context_connect():
            response = client.get_node_service_file(session.id, node.id, "IPForward", "ipforward.sh")

        # then
        assert response.data is not None

    def test_set_node_service(self, grpc_server):
        # given
        client = CoreGrpcClient()
        session = grpc_server.coreemu.create_session()
        node = session.add_node()
        service_name = "IPForward"
        validate = ["echo hello"]

        # then
        with client.context_connect():
<<<<<<< HEAD
            response = client.set_node_service(session.id, node.id, service_name, (), validate, ())

        # then
        assert response.result is True
        service = session.services.get_service(node.id, service_name, default_service=True)
        assert service.validate == validate
=======
            response = client.set_node_service(session.id, node.objid, service_name, [], validate, [])

        # then
        assert response.result is True
        service = session.services.get_service(node.objid, service_name, default_service=True)
        assert service.validate == tuple(validate)
>>>>>>> a8061b81

    def test_set_node_service_file(self, grpc_server):
        # given
        client = CoreGrpcClient()
        session = grpc_server.coreemu.create_session()
        node = session.add_node()
        service_name = "IPForward"
        file_name = "ipforward.sh"
        file_data = "echo hello"

        # then
        with client.context_connect():
            response = client.set_node_service_file(session.id, node.id, service_name, file_name, file_data)

        # then
        assert response.result is True
        service_file = session.services.get_service_file(node, service_name, file_name)
        assert service_file.data == file_data

    def test_service_action(self, grpc_server):
        # given
        client = CoreGrpcClient()
        session = grpc_server.coreemu.create_session()
        node = session.add_node()
        service_name = "IPForward"

        # then
        with client.context_connect():
<<<<<<< HEAD
            response = client.service_action(session.id, node.id, service_name, core_pb2.SERVICE_STOP)
=======
            response = client.service_action(session.id, node.objid, service_name, core_pb2.ServiceAction.STOP)
>>>>>>> a8061b81

        # then
        assert response.result is True

    def test_node_events(self, grpc_server):
        # given
        client = CoreGrpcClient()
        session = grpc_server.coreemu.create_session()
        node = session.add_node()
        node_data = node.data(message_type=0)
        queue = Queue()

        def handle_event(event_data):
            assert event_data.HasField("node_event")
            queue.put(event_data)

        # then
        with client.context_connect():
            client.events(session.id, handle_event)
            time.sleep(0.1)
            session.broadcast_node(node_data)

            # then
            queue.get(timeout=5)

    def test_link_events(self, grpc_server, ip_prefixes):
        # given
        client = CoreGrpcClient()
        session = grpc_server.coreemu.create_session()
        wlan = session.add_node(_type=NodeTypes.WIRELESS_LAN)
        node = session.add_node()
        interface = ip_prefixes.create_interface(node)
        session.add_link(node.id, wlan.id, interface)
        link_data = wlan.all_link_data(0)[0]
        queue = Queue()

        def handle_event(event_data):
            assert event_data.HasField("link_event")
            queue.put(event_data)

        # then
        with client.context_connect():
            client.events(session.id, handle_event)
            time.sleep(0.1)
            session.broadcast_link(link_data)

            # then
            queue.get(timeout=5)

    def test_throughputs(self, grpc_server):
        # given
        client = CoreGrpcClient()
        session = grpc_server.coreemu.create_session()
        queue = Queue()

        def handle_event(event_data):
            queue.put(event_data)

        # then
        with client.context_connect():
            client.throughputs(handle_event)
            time.sleep(0.1)

            # then
            queue.get(timeout=5)

    def test_session_events(self, grpc_server):
        # given
        client = CoreGrpcClient()
        session = grpc_server.coreemu.create_session()
        queue = Queue()

        def handle_event(event_data):
            assert event_data.HasField("session_event")
            queue.put(event_data)

        # then
        with client.context_connect():
            client.events(session.id, handle_event)
            time.sleep(0.1)
            event = EventData(event_type=EventTypes.RUNTIME_STATE.value, time="%s" % time.time())
            session.broadcast_event(event)

            # then
            queue.get(timeout=5)

    def test_config_events(self, grpc_server):
        # given
        client = CoreGrpcClient()
        session = grpc_server.coreemu.create_session()
        queue = Queue()

        def handle_event(event_data):
            assert event_data.HasField("config_event")
            queue.put(event_data)

        # then
        with client.context_connect():
            client.events(session.id, handle_event)
            time.sleep(0.1)
            session_config = session.options.get_configs()
            config_data = ConfigShim.config_data(0, None, ConfigFlags.UPDATE.value, session.options, session_config)
            session.broadcast_config(config_data)

            # then
            queue.get(timeout=5)

    def test_exception_events(self, grpc_server):
        # given
        client = CoreGrpcClient()
        session = grpc_server.coreemu.create_session()
        queue = Queue()

        def handle_event(event_data):
            assert event_data.HasField("exception_event")
            queue.put(event_data)

        # then
        with client.context_connect():
            client.events(session.id, handle_event)
            time.sleep(0.1)
            session.exception(ExceptionLevels.FATAL, "test", None, "exception message")

            # then
            queue.get(timeout=5)

    def test_file_events(self, grpc_server):
        # given
        client = CoreGrpcClient()
        session = grpc_server.coreemu.create_session()
        node = session.add_node()
        queue = Queue()

        def handle_event(event_data):
            assert event_data.HasField("file_event")
            queue.put(event_data)

        # then
        with client.context_connect():
            client.events(session.id, handle_event)
            time.sleep(0.1)
            file_data = session.services.get_service_file(node, "IPForward", "ipforward.sh")
            session.broadcast_file(file_data)

            # then
            queue.get(timeout=5)<|MERGE_RESOLUTION|>--- conflicted
+++ resolved
@@ -1,29 +1,18 @@
 import time
-<<<<<<< HEAD
+
+import grpc
+import pytest
 from builtins import int
 from queue import Queue
-=======
-from Queue import Queue
->>>>>>> a8061b81
-
-import grpc
-import pytest
 
 from core.api.grpc import core_pb2
 from core.api.grpc.client import CoreGrpcClient
 from core.config import ConfigShim
 from core.emane.ieee80211abg import EmaneIeee80211abgModel
-<<<<<<< HEAD
 from core.emulator.data import EventData
+from core.emulator.emudata import NodeOptions
 from core.emulator.enumerations import NodeTypes, EventTypes, ConfigFlags, ExceptionLevels
 from core.location.mobility import BasicRangeModel, Ns2ScriptedMobility
-=======
-from core.emulator.emudata import NodeOptions
-from core.enumerations import NodeTypes, EventTypes, ConfigFlags, ExceptionLevels
-from core.grpc import core_pb2
-from core.grpc.client import CoreGrpcClient
-from core.mobility import BasicRangeModel, Ns2ScriptedMobility
->>>>>>> a8061b81
 
 
 class TestGrpc:
@@ -193,13 +182,8 @@
             response = client.add_node(session.id, node)
 
         # then
-<<<<<<< HEAD
-        assert response.id is not None
-        assert session.get_node(response.id) is not None
-=======
         assert response.node_id is not None
-        assert session.get_object(response.node_id) is not None
->>>>>>> a8061b81
+        assert session.get_node(response.node_id) is not None
 
     def test_get_node(self, grpc_server):
         # given
@@ -269,7 +253,7 @@
         # then
         command = "echo %s" % output
         with client.context_connect():
-            response = client.node_command(session.id, node.objid, command)
+            response = client.node_command(session.id, node.id, command)
 
         # then
         assert response.output == output
@@ -285,7 +269,7 @@
 
         # then
         with client.context_connect():
-            response = client.get_node_terminal(session.id, node.objid)
+            response = client.get_node_terminal(session.id, node.id)
 
         # then
         assert response.terminal is not None
@@ -424,7 +408,7 @@
 
         # then
         with client.context_connect():
-            response = client.edit_link(session.id, node.id, switch.id, options, interface_one=interface.id)
+            response = client.edit_link(session.id, node.id, switch.id, options, interface_one_id=interface.id)
 
         # then
         assert response.result is True
@@ -642,11 +626,7 @@
 
         # then
         with client.context_connect():
-<<<<<<< HEAD
-            response = client.mobility_action(session.id, wlan.id, core_pb2.MOBILITY_STOP)
-=======
-            response = client.mobility_action(session.id, wlan.objid, core_pb2.MobilityAction.STOP)
->>>>>>> a8061b81
+            response = client.mobility_action(session.id, wlan.id, core_pb2.MobilityAction.STOP)
 
         # then
         assert response.result is True
@@ -725,21 +705,12 @@
 
         # then
         with client.context_connect():
-<<<<<<< HEAD
-            response = client.set_node_service(session.id, node.id, service_name, (), validate, ())
+            response = client.set_node_service(session.id, node.id, service_name, [], validate, [])
 
         # then
         assert response.result is True
         service = session.services.get_service(node.id, service_name, default_service=True)
-        assert service.validate == validate
-=======
-            response = client.set_node_service(session.id, node.objid, service_name, [], validate, [])
-
-        # then
-        assert response.result is True
-        service = session.services.get_service(node.objid, service_name, default_service=True)
         assert service.validate == tuple(validate)
->>>>>>> a8061b81
 
     def test_set_node_service_file(self, grpc_server):
         # given
@@ -768,11 +739,7 @@
 
         # then
         with client.context_connect():
-<<<<<<< HEAD
-            response = client.service_action(session.id, node.id, service_name, core_pb2.SERVICE_STOP)
-=======
-            response = client.service_action(session.id, node.objid, service_name, core_pb2.ServiceAction.STOP)
->>>>>>> a8061b81
+            response = client.service_action(session.id, node.id, service_name, core_pb2.ServiceAction.STOP)
 
         # then
         assert response.result is True
