--- conflicted
+++ resolved
@@ -43,10 +43,7 @@
 from core.services import dockersvc
 from core.services import nrl
 from core.services import quagga
-<<<<<<< HEAD
 from core.services import sdn
-=======
->>>>>>> 55a6e2dc
 from core.services import security
 from core.services import startup
 from core.services import ucarp
@@ -367,9 +364,6 @@
     ucarp.load_services()
     dockersvc.load_services()
     startup.load_services()
-<<<<<<< HEAD
     sdn.load_services()
-=======
->>>>>>> 55a6e2dc
 
     main()